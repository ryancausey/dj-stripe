--- conflicted
+++ resolved
@@ -22,13 +22,9 @@
 from stripe.error import InvalidRequestError
 from unittest2 import TestCase as AssertWarnsEnabledTestCase
 
-<<<<<<< HEAD
-from djstripe.models import Account, Customer, Charge, Subscription
+from djstripe.models import Account, Customer, Charge, Subscription, Invoice
 
 from . import FAKE_CHARGE, FAKE_CUSTOMER, FAKE_ACCOUNT, FAKE_INVOICE, FAKE_INVOICE_II, FAKE_INVOICE_III, DataList
-=======
-from djstripe.models import Customer, Charge, CurrentSubscription, Invoice
->>>>>>> aab7d186
 
 
 class TestCustomer(TestCase):
@@ -56,11 +52,7 @@
         self.account = Account.objects.create()
 
     def test_tostring(self):
-<<<<<<< HEAD
-        self.assertEquals("<patrick, stripe_id=cus_6lsBvm5rJ0zyHc>", str(self.customer))
-=======
-        self.assertEquals("<patrick, email=patrick@gmail.com, stripe_id=cus_xxxxxxxxxxxxxxx>", str(self.customer))
->>>>>>> aab7d186
+        self.assertEquals("<patrick, email=patrick@gmail.com, stripe_id=cus_6lsBvm5rJ0zyHc>", str(self.customer))
 
     @patch("stripe.Customer.retrieve")
     def test_customer_purge_leaves_customer_record(self, customer_retrieve_fake):
@@ -149,84 +141,11 @@
 
         charge.refund()
 
-<<<<<<< HEAD
         refunded_charge, created2 = Charge.get_or_create_from_stripe_object(fake_charge_no_invoice)
         self.assertFalse(created2)
 
         self.assertEquals(refunded_charge.refunded, True)
         self.assertEquals(refunded_charge.amount_refunded, decimal.Decimal("22.00"))
-=======
-    @patch("stripe.Charge.retrieve")
-    def test_refund_charge_passes_extra_args(self, charge_retrieve_mock):
-        charge = Charge.objects.create(
-            stripe_id="ch_XXXXXX",
-            customer=self.customer,
-            card_last_4="4323",
-            card_kind="Visa",
-            amount=decimal.Decimal("10.00"),
-            paid=True,
-            refunded=False,
-            fee=decimal.Decimal("4.99"),
-            disputed=False
-        )
-        charge_retrieve_mock.return_value.refund.return_value = {
-            "id": "ch_XXXXXX",
-            "card": {
-                "last4": "4323",
-                "type": "Visa"
-            },
-            "amount": 1000,
-            "paid": True,
-            "refunded": True,
-            "captured": True,
-            "amount_refunded": 1000,
-            "fee": 499,
-            "dispute": None,
-            "created": 1363911708,
-            "customer": "cus_xxxxxxxxxxxxxxx"
-        }
-        charge.refund(
-            amount=decimal.Decimal("10.00"),
-            reverse_transfer=True,
-            refund_application_fee=False
-        )
-        _, kwargs = charge_retrieve_mock.return_value.refund.call_args
-        self.assertEquals(kwargs["reverse_transfer"], True)
-        self.assertEquals(kwargs["refund_application_fee"], False)
-
-    @patch("stripe.Charge.retrieve")
-    def test_capture_charge(self, charge_retrieve_mock):
-        charge = Charge.objects.create(
-            stripe_id="ch_XXXXXX",
-            customer=self.customer,
-            card_last_4="4323",
-            card_kind="Visa",
-            amount=decimal.Decimal("10.00"),
-            paid=True,
-            refunded=False,
-            captured=False,
-            fee=decimal.Decimal("4.99"),
-            disputed=False
-        )
-        charge_retrieve_mock.return_value.capture.return_value = {
-            "id": "ch_XXXXXX",
-            "card": {
-                "last4": "4323",
-                "type": "Visa"
-            },
-            "amount": 1000,
-            "paid": True,
-            "refunded": True,
-            "captured": True,
-            "amount_refunded": 1000,
-            "fee": 499,
-            "dispute": None,
-            "created": 1363911708,
-            "customer": "cus_xxxxxxxxxxxxxxx"
-        }
-        charge2 = charge.capture()
-        self.assertEquals(charge2.captured, True)
->>>>>>> aab7d186
 
     @patch("djstripe.models.Account.get_default_account")
     @patch("stripe.Charge.retrieve")
@@ -292,10 +211,27 @@
         _, kwargs = charge_create_mock.call_args
         self.assertEquals(kwargs["amount"], 1000)
 
+    # TODO: Fix this to work correctly
     @patch("djstripe.models.Account.get_default_account")
     @patch("stripe.Charge.retrieve")
     @patch("stripe.Charge.create")
-<<<<<<< HEAD
+    def test_charge_doesnt_require_invoice(self, charge_create_mock, charge_retrieve_mock, default_account_mock):
+        default_account_mock.return_value = self.account
+
+        fake_charge_copy = deepcopy(FAKE_CHARGE)
+        fake_charge_copy.update({"invoice": "in_30Kg7Arb0132UK", "amount": 1000})
+
+        charge_create_mock.return_value = fake_charge_copy
+        charge_retrieve_mock.return_value = fake_charge_copy
+
+        try:
+            self.customer.charge(amount=decimal.Decimal("10.00"))
+        except Invoice.DoesNotExist:
+            self.fail(msg="Stripe Charge shouldn't throw Invoice DoesNotExist.")
+
+    @patch("djstripe.models.Account.get_default_account")
+    @patch("stripe.Charge.retrieve")
+    @patch("stripe.Charge.create")
     def test_charge_passes_extra_arguments(self, charge_create_mock, charge_retrieve_mock, default_account_mock):
         default_account_mock.return_value = self.account
 
@@ -305,52 +241,6 @@
         charge_create_mock.return_value = fake_charge_copy
         charge_retrieve_mock.return_value = fake_charge_copy
 
-=======
-    def test_charge_doesnt_require_invoice(self, charge_create_mock, charge_retrieve_mock):
-        charge_retrieve_mock.return_value = charge_create_mock.return_value = {
-            "id": "ch_XXXXXX",
-            "card": {
-                "last4": "4323",
-                "type": "Visa"
-            },
-            "amount": 1000,
-            "paid": True,
-            "refunded": False,
-            "captured": True,
-            "fee": 499,
-            "dispute": None,
-            "created": 1363911708,
-            "customer": "cus_xxxxxxxxxxxxxxx",
-            "invoice": "in_30Kg7Arb0132UK",
-        }
-
-        try:
-            self.customer.charge(
-                amount=decimal.Decimal("10.00")
-            )
-        except Invoice.DoesNotExist:
-            self.fail(msg="Stripe Charge shouldn't require an Invoice")
-
-    @patch("stripe.Charge.retrieve")
-    @patch("stripe.Charge.create")
-    def test_charge_passes_extra_arguments(self, charge_create_mock, charge_retrieve_mock):
-        charge_create_mock.return_value.id = "ch_XXXXX"
-        charge_retrieve_mock.return_value = {
-            "id": "ch_XXXXXX",
-            "card": {
-                "last4": "4323",
-                "type": "Visa"
-            },
-            "amount": 1000,
-            "paid": True,
-            "refunded": False,
-            "captured": True,
-            "fee": 499,
-            "dispute": None,
-            "created": 1363911708,
-            "customer": "cus_xxxxxxxxxxxxxxx"
-        }
->>>>>>> aab7d186
         self.customer.charge(
             amount=decimal.Decimal("10.00"),
             capture=True,
