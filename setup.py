--- conflicted
+++ resolved
@@ -45,8 +45,7 @@
 
 if sys.argv[-1] == 'tag':
     print("Tagging the version on github:")
-    os.system("git tag -a %s -m 'version %s'" % (finder.version,
-                                                 finder.version))
+    os.system("git tag -a %s -m 'version %s'" % (finder.version, finder.version))
     os.system("git push --tags")
     sys.exit()
 
@@ -54,17 +53,10 @@
 history = open('HISTORY.rst').read().replace('.. :changelog:', '')
 
 INSTALL_REQUIRES = [
-<<<<<<< HEAD
-    'django>=1.7',
+    'django!=1.9,>=1.8',
     'django-braces>=1.8.1',
     'django-model-utils>=2.3.1',
     'django-polymorphic>=0.7.1',
-=======
-    'django!=1.9,>=1.8',
-    'stripe>=1.22.2',
-    'django-model-utils>=2.2',
-    'django-braces>=1.8.0',
->>>>>>> aab7d186
     'jsonfield>=1.0.3',
     'pytz>=2015.4',
     'stripe>=1.24.1',
