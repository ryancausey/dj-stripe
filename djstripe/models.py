--- conflicted
+++ resolved
@@ -36,60 +36,6 @@
 stripe.api_version = getattr(settings, "STRIPE_API_VERSION", "2013-02-11")
 
 
-<<<<<<< HEAD
-def convert_tstamp(response, field_name=None):
-    # Overrides the set timezone to UTC - I think...
-    tz = timezone.utc if settings.USE_TZ else None
-
-    if not field_name:
-        return datetime.datetime.fromtimestamp(response, tz)
-    else:
-        if field_name in response and response[field_name]:
-            return datetime.datetime.fromtimestamp(response[field_name], tz)
-
-
-class StripeObject(TimeStampedModel):
-    # This must be defined in descendants of this model/mixin
-    # e.g. "Event", "Charge", "Customer", etc.
-    stripe_api_name = None
-
-    stripe_id = models.CharField(max_length=50, unique=True)
-    livemode = models.NullBooleanField(help_text="Null here indicates that data was unavailable. Otherwise, this field "
-                                                 "indicates whether this record comes from Stripe test mode or live "
-                                                 "mode operation.")
-
-    class Meta(object):
-        abstract = True
-
-    @classmethod
-    def api(cls):
-        """
-        Get the api object for this type of stripe object (requires
-        stripe_api_name attribute to be set on model).
-        """
-        if cls.stripe_api_name is None:
-            raise NotImplementedError("StripeObject descendants are required to define "
-                                      "the stripe_api_name attribute")
-        # e.g. stripe.Event, stripe.Charge, etc
-        return getattr(stripe, cls.stripe_api_name)
-
-    def api_retrieve(self):
-        """
-        Implement very commonly used API function 'retrieve'
-        """
-        # Run stripe.X.retreive(id)
-        return type(self).api().retrieve(self.stripe_id)
-
-    @classmethod
-    def api_create(cls, **kwargs):
-        """
-        Call the stripe API's create operation for this model
-        """
-        return cls.api().create(**kwargs)
-
-
-=======
->>>>>>> a6e6d16f
 @python_2_unicode_compatible
 class EventProcessingException(TimeStampedModel):
 
@@ -111,56 +57,12 @@
         return "<{message}, pk={pk}, Event={event}>".format(message=self.message, pk=self.pk, event=self.event)
 
 
-<<<<<<< HEAD
-@python_2_unicode_compatible
-class Event(StripeObject):
-    """
-    Events are POSTed to our webhook url. They provide information about a Stripe event that just happened. Events
-    are processed in detail by their respective models (charge events by the Charge model, etc).
-
-    Events are initially _UNTRUSTED_, as it is possible for any web entity to post any data to our webhook url. Data
-    posted may be valid Stripe information, garbage, or even malicious. The 'valid' flag in this model monitors this.
-
-    API VERSIONING
-    ====
-    This is a tricky matter when it comes to webhooks. See the discussion here:
-        https://groups.google.com/a/lists.stripe.com/forum/#!topic/api-discuss/h5Y6gzNBZp8
-
-    In this discussion, it is noted that Webhooks are produced in one API version, which will usually be
-    different from the version supported by Stripe plugins (such as djstripe). The solution, described there,
-    is that the receipt of a webhook event should be 1st) validated by doing an event get using the API version
-    of the received hook event. Followed by 2nd) retrieve the referenced object (e.g. the Charge, the Customer, etc)
-    using the plugin's supported API version. Then 3rd) process that event using the retrieved object which will, only
-    now be in a format that you are certain to understand
-    """
-
-    #
-    # Stripe API_VERSION: model fields and methods audited to 2015-07-28 - @wahuneke
-    #
-
-    stripe_api_name = "Event"
-    kind = models.CharField(max_length=250, help_text="Stripe's event description code (called 'type' in their API)")
-    request_id = models.CharField(max_length=50, null=True, blank=True,
-                                  help_text="Information about the request that triggered this event, for traceability "
-                                            "purposes. If empty string then this is an old entry without that data. If "
-                                            "Null then this is not an old entry, but a Stripe 'automated' event with "
-                                            "no associated request.")
-    event_timestamp = models.DateTimeField(null=True,
-                                           help_text="Empty for old entries. For all others, this entry field gives "
-                                                     "the timestamp of the time when the event occured from Stripe's "
-                                                     "perspective. This is as opposed to the time when we received "
-                                                     "notice of the event, which is not guaranteed to be the same time"
-                                                     "and which is recorded in a different field.")
-    received_api_version = models.CharField(max_length=15, blank=True,
-                                            help_text="the API version at which the event data was rendered. Blank for "
-                                                      "old entries only, all new entries will have this value")
-    webhook_message = JSONField(help_text="data received at webhook. data should be considered to be garbage "
-                                          "until valididty check is run and valid flag is set")
-
+class Event(StripeEvent):
+    objects = models.Manager()
     customer = models.ForeignKey("Customer", null=True,
                                  help_text="In the event that there is a related customer, this will point to that "
                                            "Customer record")
-
+    validated_message = JSONField(null=True)
     valid = models.NullBooleanField(null=True,
                                     help_text="Tri-state bool. Null == validity not yet confirmed. Otherwise, this "
                                               "field indicates that this event was checked via stripe api and found "
@@ -170,42 +72,15 @@
     processed = models.BooleanField(default=False, help_text="If validity is performed, webhook event processor(s) "
                                                              "may run to take further action on the event. Once these "
                                                              "have run, this is set to True.")
-=======
-class Event(StripeEvent):
-    objects = models.Manager()
-    customer = models.ForeignKey("Customer", null=True)
-    validated_message = JSONField(null=True)
-    valid = models.NullBooleanField(null=True)
-    processed = models.BooleanField(default=False)
->>>>>>> a6e6d16f
 
     @property
     def message(self):
         if self.valid:
             return self.webhook_message
 
-<<<<<<< HEAD
-    def __str__(self):
-        return "<{kind}, stripe_id={stripe_id}>".format(kind=self.kind, stripe_id=self.stripe_id)
-
-    def api_retrieve(self):
-        # Event retrieve is special. For Event we don't retrieve using djstripe's API version. We always retrieve
-        # using the API version that was used to send the Event (which depends on the Stripe account holders settings
-        version_bkp = stripe.api_version
-        stripe.api_version = self.received_api_version
-        evt = super(Event, self).api_retrieve()
-        stripe.api_version = version_bkp
-
-        return evt
-
     def validate(self):
         evt = self.api_retrieve()
         validated_message = json.loads(
-=======
-    def validate(self):
-        evt = self.api_retrieve()
-        self.validated_message = json.loads(
->>>>>>> a6e6d16f
             json.dumps(
                 evt.to_dict(),
                 sort_keys=True,
@@ -255,46 +130,11 @@
             return signal.send(sender=Event, event=self)
 
 
-<<<<<<< HEAD
-class Transfer(StripeObject):
-    stripe_api_name = "Transfer"
-
-    event = models.ForeignKey(Event, related_name="transfers")
-    amount = models.DecimalField(decimal_places=2, max_digits=7)
-    status = models.CharField(max_length=25)
-    date = models.DateTimeField(help_text="Date the transfer is scheduled to arrive at destination")
-    description = models.TextField(null=True, blank=True)
-    adjustment_count = models.IntegerField()
-    adjustment_fees = models.DecimalField(decimal_places=2, max_digits=7)
-    adjustment_gross = models.DecimalField(decimal_places=2, max_digits=7)
-    charge_count = models.IntegerField()
-    charge_fees = models.DecimalField(decimal_places=2, max_digits=7)
-    charge_gross = models.DecimalField(decimal_places=2, max_digits=7)
-    collected_fee_count = models.IntegerField()
-    collected_fee_gross = models.DecimalField(decimal_places=2, max_digits=7)
-    net = models.DecimalField(decimal_places=2, max_digits=7)
-    refund_count = models.IntegerField()
-    refund_fees = models.DecimalField(decimal_places=2, max_digits=7)
-    refund_gross = models.DecimalField(decimal_places=2, max_digits=7)
-    validation_count = models.IntegerField()
-    validation_fees = models.DecimalField(decimal_places=2, max_digits=7)
-
-    objects = TransferManager()
-
-    def __str__(self):
-        return "<amount={amount}, status={status}, stripe_id={stripe_id}>".format(amount=self.amount, status=self.status, stripe_id=self.stripe_id)
-
-    def update_status(self):
-        self.status = self.api_retrieve().status
-        self.save()
-
-=======
 class Transfer(StripeTransfer):
     event = models.ForeignKey(Event, related_name="transfers")
 
     objects = TransferManager()
 
->>>>>>> a6e6d16f
     @classmethod
     def process_transfer(cls, event, stripe_object):
         try:
@@ -332,29 +172,12 @@
     kind = models.CharField(max_length=150)
 
 
-<<<<<<< HEAD
-@python_2_unicode_compatible
-class Customer(StripeObject):
-    stripe_api_name = "Customer"
-
-=======
 class Customer(StripeCustomer):
->>>>>>> a6e6d16f
     subscriber = models.OneToOneField(getattr(settings, 'DJSTRIPE_SUBSCRIBER_MODEL', settings.AUTH_USER_MODEL), null=True)
     date_purged = models.DateTimeField(null=True, editable=False)
 
     objects = CustomerManager()
 
-<<<<<<< HEAD
-    def __str__(self):
-        return "<{subscriber}, stripe_id={stripe_id}>".format(subscriber=smart_text(self.subscriber), stripe_id=self.stripe_id)
-
-    @property
-    def stripe_customer(self):
-        return self.api_retrieve()
-
-=======
->>>>>>> a6e6d16f
     def purge(self):
         try:
             self.stripe_customer.delete()
@@ -593,23 +416,8 @@
         dollar amount. It will be converted to cents so any decimals beyond
         two will be ignored.
         """
-<<<<<<< HEAD
-        if not isinstance(amount, decimal.Decimal):
-            raise ValueError(
-                "You must supply a decimal value representing dollars."
-            )
-        resp = Charge.api_create(
-            amount=int(amount * 100),  # Convert dollars into cents
-            currency=currency,
-            customer=self.stripe_id,
-            description=description,
-            **kwargs
-        )
-        obj = self.record_charge(resp["id"])
-=======
         charge_id = super(Customer, self).charge(amount, currency, description, send_receipt, **kwargs)
         obj = self.record_charge(charge_id)
->>>>>>> a6e6d16f
         if send_receipt:
             obj.send_receipt()
         return obj
@@ -699,84 +507,26 @@
         self.customer.sync_current_subscription()
 
 
-<<<<<<< HEAD
-class Invoice(StripeObject):
-    #
-    # Stripe API_VERSION: model fields and methods audited to 2015-07-28 - @wahuneke
-    #
-
-    stripe_api_name = "Invoice"
-=======
 class Invoice(StripeInvoice):
     objects = models.Manager()
->>>>>>> a6e6d16f
 
     customer = models.ForeignKey(Customer, related_name="invoices")
 
     class Meta:
         ordering = ["-date"]
-
-<<<<<<< HEAD
-    def __str__(self):
-        return "<total={total}, paid={paid}, stripe_id={stripe_id}>".format(total=self.total, paid=smart_text(self.paid), stripe_id=self.stripe_id)
-
-    def retry(self):
-        """ Attempt to collect payment on this invoice.
-
-            :returns: True if the attempt was made, False if it wasn't.
-            :raises: stripe.CardError if payment collection was unsuccessful.
-        """
-
-        if not self.paid and not self.closed:
-            stripe_invoice = self.api_retrieve()
-            updated_stripe_invoice = stripe_invoice.pay()  # pay() throws an exception if the charge is not successful.
-            self.sync_from_stripe_data(updated_stripe_invoice)
-            return True
-        return False
-
-    def status(self):
-        if self.paid:
-            return "Paid"
-        if self.closed:
-            return "Closed"
-        return "Open"
 
     @classmethod
     def sync_from_stripe_data(cls, stripe_invoice, send_receipt=True):
         customer = Customer.objects.get(stripe_id=stripe_invoice["customer"])
-        period_end = convert_tstamp(stripe_invoice, "period_end")
-        period_start = convert_tstamp(stripe_invoice, "period_start")
-        date = convert_tstamp(stripe_invoice, "date")
-
-        invoice, created = cls.objects.get_or_create(
-            stripe_id=stripe_invoice["id"],
-            defaults=dict(
-                customer=customer,
-                attempted=stripe_invoice["attempted"],
-                closed=stripe_invoice["closed"],
-                paid=stripe_invoice["paid"],
-                period_end=period_end,
-                period_start=period_start,
-                subtotal=stripe_invoice["subtotal"] / decimal.Decimal("100"),
-                total=stripe_invoice["total"] / decimal.Decimal("100"),
-                date=date,
-                charge=stripe_invoice.get("charge") or ""
-            )
-        )
-=======
-    @classmethod
-    def sync_from_stripe_data(cls, stripe_invoice, send_receipt=True):
-        c = Customer.objects.get(stripe_id=stripe_invoice["customer"])
 
         try:
             invoice = cls.stripe_objects.get_by_json(stripe_invoice)
             created = False
         except cls.DoesNotExist:
             invoice = cls.create_from_stripe_object(stripe_invoice)
-            invoice.customer = c
+            invoice.customer = customer
             created = True
 
->>>>>>> a6e6d16f
         if not created:
             # update all fields using the stripe data
             invoice.sync(cls.stripe_obj_to_record(stripe_invoice))
@@ -859,11 +609,7 @@
         return djstripe_settings.PAYMENTS_PLANS[self.plan]["name"]
 
 
-<<<<<<< HEAD
-class Charge(StripeObject):
-=======
 class Charge(StripeCharge):
->>>>>>> a6e6d16f
     stripe_api_name = "Charge"
 
     customer = models.ForeignKey(Customer, related_name="charges")
@@ -872,13 +618,7 @@
     objects = ChargeManager()
 
     def refund(self, amount=None):
-<<<<<<< HEAD
-        charge_obj = self.api_retrieve().refund(
-            amount=self.calculate_refund_amount(amount=amount)
-        )
-=======
         charge_obj = super(Charge, self).refund(amount)
->>>>>>> a6e6d16f
         return Charge.sync_from_stripe_data(charge_obj)
 
     def capture(self):
@@ -887,11 +627,7 @@
         where first you created a charge with the capture option set to false.
         See https://stripe.com/docs/api#capture_charge
         """
-<<<<<<< HEAD
-        charge_obj = self.api_retrieve().capture()
-=======
         charge_obj = super(Charge, self).capture()
->>>>>>> a6e6d16f
         return Charge.sync_from_stripe_data(charge_obj)
 
     @classmethod
@@ -943,11 +679,7 @@
 
 class Plan(StripePlan):
     """A Stripe Plan."""
-<<<<<<< HEAD
-    stripe_api_name = "Plan"
-=======
     objects = models.Manager()
->>>>>>> a6e6d16f
 
     name = models.CharField(max_length=100, null=False)
     currency = models.CharField(
@@ -972,35 +704,18 @@
         return [smart_text(self.name)] + super(Plan, self).str_parts()
 
     @classmethod
-<<<<<<< HEAD
-    def create(cls, metadata=None, **kwargs):
-        """Create and then return a Plan (both in Stripe, and in our db)."""
-        if metadata is None:
-            metadata = {}
-
-        # For some reason, we double check for interval_count and make sure it's there... legacy behavior
-        if 'interval_count' not in kwargs:
-            kwargs['interval_count'] = None
-=======
     def create(cls, **kwargs):
->>>>>>> a6e6d16f
 
         # A few minor things are changed in the api-version of the create call
         api_kwargs = dict(kwargs)
         api_kwargs['id'] = api_kwargs['stripe_id']
         del(api_kwargs['stripe_id'])
         api_kwargs['amount'] = int(api_kwargs['amount'] * 100)
-<<<<<<< HEAD
-
-        cls.api_create(metadata=metadata, **api_kwargs)
-
-=======
         cls.api_create(**api_kwargs)
 
         # If they passed in a 'metadata' arg, drop that here as it is only for api consumption
         if 'metadata' in kwargs:
             del(kwargs['metadata'])
->>>>>>> a6e6d16f
         plan = Plan.objects.create(**kwargs)
 
         return plan
@@ -1028,12 +743,6 @@
 
         self.save()
 
-<<<<<<< HEAD
-    @property
-    def stripe_plan(self):
-        """Return the plan data from Stripe."""
-        return self.api_retrieve()
-=======
 
 class Account(StripeAccount):
     """
@@ -1042,7 +751,6 @@
     """
     class Meta:
         abstract = True
->>>>>>> a6e6d16f
 
 
 # Much like registering signal handlers. We import this module so that its registrations get picked up
