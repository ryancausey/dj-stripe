# -*- coding: utf-8 -*-
from __future__ import unicode_literals

import datetime
import decimal
import json
import traceback as exception_traceback
import warnings
import logging

from django.conf import settings
from django.contrib.sites.models import Site
from django.core.mail import EmailMessage
from django.db import models
from django.template.loader import render_to_string
from django.utils import timezone
from django.utils.encoding import python_2_unicode_compatible, smart_text

from jsonfield.fields import JSONField
from model_utils.models import TimeStampedModel
import stripe

from . import settings as djstripe_settings
from .exceptions import SubscriptionCancellationFailure
from .managers import CustomerManager, ChargeManager, TransferManager
from .signals import WEBHOOK_SIGNALS
from .signals import subscription_made, cancelled, card_changed
from .signals import webhook_processing_error
from . import webhooks

logger = logging.getLogger(__name__)

stripe.api_key = settings.STRIPE_SECRET_KEY
stripe.api_version = getattr(settings, "STRIPE_API_VERSION", "2012-11-07")


def convert_tstamp(response, field_name=None):
    # Overrides the set timezone to UTC - I think...
    tz = timezone.utc if settings.USE_TZ else None

    if not field_name:
        return datetime.datetime.fromtimestamp(response, tz)
    else:
        if field_name in response and response[field_name]:
            return datetime.datetime.fromtimestamp(response[field_name], tz)


class StripeObject(TimeStampedModel):
    # This must be defined in descendants of this model/mixin
    # e.g. "Event", "Charge", "Customer", etc.
    stripe_api_name = None

    stripe_id = models.CharField(max_length=50, unique=True)

    class Meta(object):
        abstract = True

    @classmethod
    def api(cls):
        """
        Get the api object for this type of stripe object (requires
        stripe_api_name attribute to be set on model).
        """
        if cls.stripe_api_name is None:
            raise NotImplementedError("StripeObject descendants are required to define "
                                      "the stripe_api_name attribute")
        # e.g. stripe.Event, stripe.Charge, etc
        return getattr(stripe, cls.stripe_api_name)

    def api_retrieve(self):
        """
        Implement very commonly used API function 'retrieve'
        """
        # Run stripe.X.retreive(id)
        return type(self).api().retrieve(self.stripe_id)

    @classmethod
    def api_create(cls, **kwargs):
        """
        Call the stripe API's create operation for this model
        """
        return cls.api().create(**kwargs)


@python_2_unicode_compatible
class EventProcessingException(TimeStampedModel):

    event = models.ForeignKey("Event", null=True)
    data = models.TextField()
    message = models.CharField(max_length=500)
    traceback = models.TextField()

    @classmethod
    def log(cls, data, exception, event):
        cls.objects.create(
            event=event,
            data=data or "",
            message=str(exception),
            traceback=exception_traceback.format_exc()
        )

    def __str__(self):
        return "<{message}, pk={pk}, Event={event}>".format(message=self.message, pk=self.pk, event=self.event)


@python_2_unicode_compatible
class Event(StripeObject):
<<<<<<< HEAD
    """
    Events are POSTed to our webhook url. They provide information about a Stripe event that just happened. Events
    are processed in detail by their respective models (charge events by the Charge model, etc).

    Events are initially _UNTRUSTED_, as it is possible for any web entity to post any data to our webhook url. Data
    posted may be valid Stripe information, garbage, or even malicious. The 'valid' flag in this model monitors this.

    API VERSIONING
    ====
    This is a tricky matter when it comes to webhooks. See the discussion here:
        https://groups.google.com/a/lists.stripe.com/forum/#!topic/api-discuss/h5Y6gzNBZp8

    In this discussion, it is noted that Webhooks are produced in one API version, which will usually be
    different from the version supported by Stripe plugins (such as djstripe). The solution, described there,
    is that the receipt of a webhook event should be 1st) validated by doing an event get using the API version
    of the received hook event. Followed by 2nd) retrieve the referenced object (e.g. the Charge, the Customer, etc)
    using the plugin's supported API version. Then 3rd) process that event using the retrieved object which will, only
    now be in a format that you are certain to understand
    """
=======
    stripe_api_name = "Event"
>>>>>>> ca68f0c0

    # Stripe API_VERSION: model fields and methods audited to 2015-07-28 - @wahuneke
    kind = models.CharField(max_length=250, help_text="Stripe's event description code (called 'type' in their API)")
    livemode = models.BooleanField(default=False)
    request_id = models.CharField(max_length=50, null=True, blank=True,
                                  help_text="Information about the request that triggered this event, for traceability "
                                            "purposes. If empty string then this is an old entry without that data. If "
                                            "Null then this is not an old entry, but a Stripe 'automated' event with "
                                            "no associated request.")
    event_timestamp = models.DateTimeField(null=True,
                                           help_text="Empty for old entries. For all others, this entry field gives "
                                                     "the timestamp of the time when the event occured from Stripe's "
                                                     "perspective. This is as opposed to the time when we received "
                                                     "notice of the event, which is not guaranteed to be the same time"
                                                     "and which is recorded in a different field.")
    received_api_version = models.CharField(max_length=15, blank=True,
                                            help_text="the API version at which the event data was rendered. Blank for "
                                                      "old entries only, all new entries will have this value")
    webhook_message = JSONField(help_text="data received at webhook. data should be considered to be garbage "
                                          "until valididty check is run and valid flag is set")

    customer = models.ForeignKey("Customer", null=True,
                                 help_text="In the event that there is a related customer, this will point to that "
                                           "Customer record")

    valid = models.NullBooleanField(null=True,
                                    help_text="Tri-state bool. Null == validity not yet confirmed. Otherwise, this "
                                              "field indicates that this event was checked via stripe api and found "
                                              "to be either authentic (valid=True) or in-authentic (possibly "
                                              "malicious)")

    processed = models.BooleanField(default=False, help_text="If validity is performed, webhook event processor(s) "
                                                             "may run to take further action on the event. Once these "
                                                             "have run, this is set to True.")

    @property
    def message(self):
        if self.valid:
            return self.webhook_message

    def __str__(self):
        return "<{kind}, stripe_id={stripe_id}>".format(kind=self.kind, stripe_id=self.stripe_id)

    def validate(self):
<<<<<<< HEAD
        # temporarily switch stripe API version to retrieve event in the exact format it was sent in
        # (so we can see whether it matches)
        version_bkp = stripe.api_version
        stripe.api_version = self.received_api_version
        evt = stripe.Event.retrieve(self.stripe_id)
        stripe.api_version = version_bkp

        validated_message = json.loads(
=======
        evt = self.api_retrieve()
        self.validated_message = json.loads(
>>>>>>> ca68f0c0
            json.dumps(
                evt.to_dict(),
                sort_keys=True,
                cls=stripe.StripeObjectEncoder
            )
        )
        self.valid = self.webhook_message["data"] == validated_message
        self.save()

    def process(self):
        """
        Call whatever webhook event handlers have registered for this event, based on event "type" and
        event "sub type"

        See event handlers registered in djstripe.event_handlers module (or handlers registered in djstripe plugins or
        contrib packages)
        """
        if self.valid and not self.processed:
            event_type, event_subtype = self.kind.split(".", 1)

            try:
                # TODO: would it make sense to wrap the next 4 lines in a transaction.atomic context? Yes it would,
                # except that some webhook handlers can have side effects outside of our local database, meaning that
                # even if we rollback on our database, some updates may have been sent to Stripe, etc in resposne to
                # webhooks...
                webhooks.call_handlers(self, self.message["data"], event_type, event_subtype)
                self.send_signal()
                self.processed = True
                self.save()
            except stripe.StripeError as exc:
                # TODO: What if we caught all exceptions or a broader range of exceptions here? How about DoesNotExist
                # exceptions, for instance? or how about TypeErrors, KeyErrors, ValueErrors, etc?
                EventProcessingException.log(
                    data=exc.http_body,
                    exception=exc,
                    event=self
                )
                webhook_processing_error.send(
                    sender=Event,
                    data=exc.http_body,
                    exception=exc
                )

    def send_signal(self):
        signal = WEBHOOK_SIGNALS.get(self.kind)
        if signal:
            return signal.send(sender=Event, event=self)


class Transfer(StripeObject):
    stripe_api_name = "Transfer"

    event = models.ForeignKey(Event, related_name="transfers")
    amount = models.DecimalField(decimal_places=2, max_digits=7)
    status = models.CharField(max_length=25)
    date = models.DateTimeField()
    description = models.TextField(null=True, blank=True)
    adjustment_count = models.IntegerField()
    adjustment_fees = models.DecimalField(decimal_places=2, max_digits=7)
    adjustment_gross = models.DecimalField(decimal_places=2, max_digits=7)
    charge_count = models.IntegerField()
    charge_fees = models.DecimalField(decimal_places=2, max_digits=7)
    charge_gross = models.DecimalField(decimal_places=2, max_digits=7)
    collected_fee_count = models.IntegerField()
    collected_fee_gross = models.DecimalField(decimal_places=2, max_digits=7)
    net = models.DecimalField(decimal_places=2, max_digits=7)
    refund_count = models.IntegerField()
    refund_fees = models.DecimalField(decimal_places=2, max_digits=7)
    refund_gross = models.DecimalField(decimal_places=2, max_digits=7)
    validation_count = models.IntegerField()
    validation_fees = models.DecimalField(decimal_places=2, max_digits=7)

    objects = TransferManager()

    def __str__(self):
        return "<amount={amount}, status={status}, stripe_id={stripe_id}>".format(amount=self.amount, status=self.status, stripe_id=self.stripe_id)

    def update_status(self):
        self.status = self.api_retrieve().status
        self.save()

    @classmethod
    def process_transfer(cls, event, transfer):
        defaults = {
            "amount": transfer["amount"] / decimal.Decimal("100"),
            "status": transfer["status"],
            "date": convert_tstamp(transfer, "date"),
            "description": transfer.get("description", ""),
            "adjustment_count": transfer["summary"]["adjustment_count"],
            "adjustment_fees": transfer["summary"]["adjustment_fees"],
            "adjustment_gross": transfer["summary"]["adjustment_gross"],
            "charge_count": transfer["summary"]["charge_count"],
            "charge_fees": transfer["summary"]["charge_fees"],
            "charge_gross": transfer["summary"]["charge_gross"],
            "collected_fee_count": transfer["summary"]["collected_fee_count"],
            "collected_fee_gross": transfer["summary"]["collected_fee_gross"],
            "net": transfer["summary"]["net"] / decimal.Decimal("100"),
            "refund_count": transfer["summary"]["refund_count"],
            "refund_fees": transfer["summary"]["refund_fees"],
            "refund_gross": transfer["summary"]["refund_gross"],
            "validation_count": transfer["summary"]["validation_count"],
            "validation_fees": transfer["summary"]["validation_fees"],
        }
        for field in defaults:
            if field.endswith("fees") or field.endswith("gross"):
                defaults[field] = defaults[field] / decimal.Decimal("100")

        if event.kind == "transfer.paid":
            defaults.update({"event": event})
            obj, created = Transfer.objects.get_or_create(
                stripe_id=transfer["id"],
                defaults=defaults
            )
        else:
            obj, created = Transfer.objects.get_or_create(
                stripe_id=transfer["id"],
                event=event,
                defaults=defaults
            )

        if created:
            for fee in transfer["summary"]["charge_fee_details"]:
                obj.charge_fee_details.create(
                    amount=fee["amount"] / decimal.Decimal("100"),
                    application=fee.get("application", ""),
                    description=fee.get("description", ""),
                    kind=fee["type"]
                )
        else:
            obj.status = transfer["status"]
            obj.save()

        if event.kind == "transfer.updated":
            obj.update_status()


class TransferChargeFee(TimeStampedModel):
    transfer = models.ForeignKey(Transfer, related_name="charge_fee_details")
    amount = models.DecimalField(decimal_places=2, max_digits=7)
    application = models.TextField(null=True, blank=True)
    description = models.TextField(null=True, blank=True)
    kind = models.CharField(max_length=150)


@python_2_unicode_compatible
class Customer(StripeObject):
    stripe_api_name = "Customer"

    subscriber = models.OneToOneField(getattr(settings, 'DJSTRIPE_SUBSCRIBER_MODEL', settings.AUTH_USER_MODEL), null=True)
    card_fingerprint = models.CharField(max_length=200, blank=True)
    card_last_4 = models.CharField(max_length=4, blank=True)
    card_kind = models.CharField(max_length=50, blank=True)
    card_exp_month = models.PositiveIntegerField(blank=True, null=True)
    card_exp_year = models.PositiveIntegerField(blank=True, null=True)
    date_purged = models.DateTimeField(null=True, editable=False)

    objects = CustomerManager()

    def __str__(self):
        return "<{subscriber}, stripe_id={stripe_id}>".format(subscriber=smart_text(self.subscriber), stripe_id=self.stripe_id)

    @property
    def stripe_customer(self):
        return self.api_retrieve()

    def purge(self):
        try:
            self.stripe_customer.delete()
        except stripe.InvalidRequestError as exc:
            if str(exc).startswith("No such customer:"):
                # The exception was thrown because the stripe customer was already
                # deleted on the stripe side, ignore the exception
                pass
            else:
                # The exception was raised for another reason, re-raise it
                raise
        self.subscriber = None
        self.card_fingerprint = ""
        self.card_last_4 = ""
        self.card_kind = ""
        self.card_exp_month = None
        self.card_exp_year = None
        self.date_purged = timezone.now()
        self.save()

    def delete(self, using=None):
        # Only way to delete a customer is to use SQL
        self.purge()

    def can_charge(self):
        return self.card_fingerprint and \
            self.card_last_4 and \
            self.card_kind and \
            self.date_purged is None

    def has_active_subscription(self):
        try:
            return self.current_subscription.is_valid()
        except CurrentSubscription.DoesNotExist:
            return False

    def cancel_subscription(self, at_period_end=True):
        try:
            current_subscription = self.current_subscription
        except CurrentSubscription.DoesNotExist:
            raise SubscriptionCancellationFailure("Customer does not have current subscription")

        try:
            """
            If plan has trial days and customer cancels before trial period ends,
            then end subscription now, i.e. at_period_end=False
            """
            if self.current_subscription.trial_end and self.current_subscription.trial_end > timezone.now():
                at_period_end = False
            stripe_subscription = self.stripe_customer.cancel_subscription(at_period_end=at_period_end)
        except stripe.InvalidRequestError as exc:
            raise SubscriptionCancellationFailure("Customer's information is not current with Stripe.\n{}".format(str(exc)))

        current_subscription.status = stripe_subscription.status
        current_subscription.cancel_at_period_end = stripe_subscription.cancel_at_period_end
        current_subscription.current_period_end = convert_tstamp(stripe_subscription, "current_period_end")
        current_subscription.canceled_at = convert_tstamp(stripe_subscription, "canceled_at") or timezone.now()
        current_subscription.save()
        cancelled.send(sender=self, stripe_response=stripe_subscription)
        return current_subscription

    def cancel(self, at_period_end=True):
        warnings.warn("Deprecated - Use ``cancel_subscription`` instead. This method will be removed in dj-stripe 1.0.", DeprecationWarning)
        return self.cancel_subscription(at_period_end=at_period_end)

    @classmethod
    def get_or_create(cls, subscriber):
        try:
            return Customer.objects.get(subscriber=subscriber), False
        except Customer.DoesNotExist:
            return cls.create(subscriber), True

    @classmethod
    def create(cls, subscriber):
        trial_days = None
        if djstripe_settings.trial_period_for_subscriber_callback:
            trial_days = djstripe_settings.trial_period_for_subscriber_callback(subscriber)

        stripe_customer = cls.api_create(email=subscriber.email)
        customer = Customer.objects.create(subscriber=subscriber, stripe_id=stripe_customer.id)

        if djstripe_settings.DEFAULT_PLAN and trial_days:
            customer.subscribe(plan=djstripe_settings.DEFAULT_PLAN, trial_days=trial_days)

        return customer

    def update_card(self, token):
        stripe_customer = self.stripe_customer
        stripe_customer.card = token
        stripe_customer.save()
        self.card_fingerprint = stripe_customer.active_card.fingerprint
        self.card_last_4 = stripe_customer.active_card.last4
        self.card_kind = stripe_customer.active_card.type
        self.card_exp_month = stripe_customer.active_card.exp_month
        self.card_exp_year = stripe_customer.active_card.exp_year
        self.save()
        card_changed.send(sender=self, stripe_response=stripe_customer)

    def retry_unpaid_invoices(self):
        self.sync_invoices()
        for inv in self.invoices.filter(paid=False, closed=False):
            try:
                inv.retry()  # Always retry unpaid invoices
            except stripe.InvalidRequestError as exc:
                if str(exc) != "Invoice is already paid":
                    raise exc

    def send_invoice(self):
        try:
            invoice = Invoice.api_create(customer=self.stripe_id)
            invoice.pay()
            return True
        except stripe.InvalidRequestError:
            return False  # There was nothing to invoice

    # TODO refactor, deprecation on cu parameter -> stripe_customer
    def sync(self, cu=None):
        stripe_customer = cu or self.stripe_customer
        if getattr(stripe_customer, 'deleted', False):
            # Customer was deleted from stripe
            self.purge()
        elif getattr(stripe_customer, 'active_card', None):
            self.card_fingerprint = stripe_customer.active_card.fingerprint
            self.card_last_4 = stripe_customer.active_card.last4
            self.card_kind = stripe_customer.active_card.type
            self.card_exp_month = stripe_customer.active_card.exp_month
            self.card_exp_year = stripe_customer.active_card.exp_year
            self.save()

    # TODO refactor, deprecation on cu parameter -> stripe_customer
    def sync_invoices(self, cu=None, **kwargs):
        stripe_customer = cu or self.stripe_customer
        for invoice in stripe_customer.invoices(**kwargs).data:
            Invoice.sync_from_stripe_data(invoice, send_receipt=False)

    # TODO refactor, deprecation on cu parameter -> stripe_customer
    def sync_charges(self, cu=None, **kwargs):
        stripe_customer = cu or self.stripe_customer
        for charge in stripe_customer.charges(**kwargs).data:
            self.record_charge(charge.id)

    # TODO refactor, deprecation on cu parameter -> stripe_customer
    def sync_current_subscription(self, cu=None):
        stripe_customer = cu or self.stripe_customer
        stripe_subscription = getattr(stripe_customer, 'subscription', None)
        current_subscription = getattr(self, 'current_subscription', None)

        if stripe_subscription:
            if current_subscription:
                logger.debug('Updating subscription')
                current_subscription.plan = djstripe_settings.plan_from_stripe_id(stripe_subscription.plan.id)
                current_subscription.current_period_start = convert_tstamp(
                    stripe_subscription.current_period_start
                )
                current_subscription.current_period_end = convert_tstamp(
                    stripe_subscription.current_period_end
                )
                current_subscription.amount = (stripe_subscription.plan.amount / decimal.Decimal("100"))
                current_subscription.status = stripe_subscription.status
                current_subscription.cancel_at_period_end = stripe_subscription.cancel_at_period_end
                current_subscription.canceled_at = convert_tstamp(stripe_subscription, "canceled_at")
                current_subscription.start = convert_tstamp(stripe_subscription.start)
                current_subscription.quantity = stripe_subscription.quantity
                current_subscription.save()
            else:
                logger.debug('Creating subscription')
                current_subscription = CurrentSubscription.objects.create(
                    customer=self,
                    plan=djstripe_settings.plan_from_stripe_id(stripe_subscription.plan.id),
                    current_period_start=convert_tstamp(
                        stripe_subscription.current_period_start
                    ),
                    current_period_end=convert_tstamp(
                        stripe_subscription.current_period_end
                    ),
                    amount=(stripe_subscription.plan.amount / decimal.Decimal("100")),
                    status=stripe_subscription.status,
                    cancel_at_period_end=stripe_subscription.cancel_at_period_end,
                    canceled_at=convert_tstamp(stripe_subscription, "canceled_at"),
                    start=convert_tstamp(stripe_subscription.start),
                    quantity=stripe_subscription.quantity
                )

            if stripe_subscription.trial_start and stripe_subscription.trial_end:
                current_subscription.trial_start = convert_tstamp(stripe_subscription.trial_start)
                current_subscription.trial_end = convert_tstamp(stripe_subscription.trial_end)
            else:
                """
                Avoids keeping old values for trial_start and trial_end
                for cases where customer had a subscription with trial days
                then one without that (s)he cancels.
                """
                current_subscription.trial_start = None
                current_subscription.trial_end = None

            current_subscription.save()

            return current_subscription
        elif current_subscription and current_subscription.status != CurrentSubscription.STATUS_CANCELLED:
            # Stripe says customer has no subscription but we think they have one.
            # This could happen if subscription is cancelled from Stripe Dashboard and webhook fails
            logger.debug('Cancelling subscription for %s' % self)
            current_subscription.status = CurrentSubscription.STATUS_CANCELLED
            current_subscription.save()
            return current_subscription

    def update_plan_quantity(self, quantity, charge_immediately=False):
        self.subscribe(
            plan=djstripe_settings.plan_from_stripe_id(
                self.stripe_customer.subscription.plan.id
            ),
            quantity=quantity,
            charge_immediately=charge_immediately
        )

    def subscribe(self, plan, quantity=1, trial_days=None,
                  charge_immediately=True, prorate=djstripe_settings.PRORATION_POLICY):
        stripe_customer = self.stripe_customer
        """
        Trial_days corresponds to the value specified by the selected plan
        for the key trial_period_days.
        """
        if ("trial_period_days" in djstripe_settings.PAYMENTS_PLANS[plan]):
            trial_days = djstripe_settings.PAYMENTS_PLANS[plan]["trial_period_days"]

        if trial_days:
            resp = stripe_customer.update_subscription(
                plan=djstripe_settings.PAYMENTS_PLANS[plan]["stripe_plan_id"],
                trial_end=timezone.now() + datetime.timedelta(days=trial_days),
                prorate=prorate,
                quantity=quantity
            )
        else:
            resp = stripe_customer.update_subscription(
                plan=djstripe_settings.PAYMENTS_PLANS[plan]["stripe_plan_id"],
                prorate=prorate,
                quantity=quantity
            )
        self.sync_current_subscription()
        if charge_immediately:
            self.send_invoice()
        subscription_made.send(sender=self, plan=plan, stripe_response=resp)

    def charge(self, amount, currency="usd", description=None, send_receipt=True, **kwargs):
        """
        This method expects `amount` to be a Decimal type representing a
        dollar amount. It will be converted to cents so any decimals beyond
        two will be ignored.
        """
        if not isinstance(amount, decimal.Decimal):
            raise ValueError(
                "You must supply a decimal value representing dollars."
            )
        resp = Charge.api_create(
            amount=int(amount * 100),  # Convert dollars into cents
            currency=currency,
            customer=self.stripe_id,
            description=description,
            **kwargs
        )
        obj = self.record_charge(resp["id"])
        if send_receipt:
            obj.send_receipt()
        return obj

    def add_invoice_item(self, amount, currency="usd", invoice_id=None, description=None):
        """
        Adds an arbitrary charge or credit to the customer's upcoming invoice.
        Different than creating a charge. Charges are separate bills that get
        processed immediately. Invoice items are appended to the customer's next
        invoice. This is extremely useful when adding surcharges to subscriptions.

        This method expects `amount` to be a Decimal type representing a
        dollar amount. It will be converted to cents so any decimals beyond
        two will be ignored.

        Note: Since invoice items are appended to invoices, a record will be stored
        in dj-stripe when invoices are pulled.

        :param invoice:
            The ID of an existing invoice to add this invoice item to.
            When left blank, the invoice item will be added to the next upcoming
            scheduled invoice. Use this when adding invoice items in response
            to an invoice.created webhook. You cannot add an invoice item to
            an invoice that has already been paid, attempted or closed.
        """

        if not isinstance(amount, decimal.Decimal):
            raise ValueError(
                "You must supply a decimal value representing dollars."
            )
        stripe.InvoiceItem.create(
            amount=int(amount * 100),  # Convert dollars into cents
            currency=currency,
            customer=self.stripe_id,
            description=description,
            invoice=invoice_id,
        )

    def record_charge(self, charge_id):
        data = Charge.api().retrieve(charge_id)
        return Charge.sync_from_stripe_data(data)


class CurrentSubscription(TimeStampedModel):
    STATUS_TRIALING = "trialing"
    STATUS_ACTIVE = "active"
    STATUS_PAST_DUE = "past_due"
    STATUS_CANCELLED = "canceled"
    STATUS_UNPAID = "unpaid"

    customer = models.OneToOneField(
        Customer,
        related_name="current_subscription",
        null=True
    )
    plan = models.CharField(max_length=100)
    quantity = models.IntegerField()
    start = models.DateTimeField()
    # trialing, active, past_due, canceled, or unpaid
    # In progress of moving it to choices field
    status = models.CharField(max_length=25)
    cancel_at_period_end = models.BooleanField(default=False)
    canceled_at = models.DateTimeField(null=True, blank=True)
    current_period_end = models.DateTimeField(null=True)
    current_period_start = models.DateTimeField(null=True)
    ended_at = models.DateTimeField(null=True, blank=True)
    trial_end = models.DateTimeField(null=True, blank=True)
    trial_start = models.DateTimeField(null=True, blank=True)
    amount = models.DecimalField(decimal_places=2, max_digits=7)

    def plan_display(self):
        return djstripe_settings.PAYMENTS_PLANS[self.plan]["name"]

    def status_display(self):
        return self.status.replace("_", " ").title()

    def is_period_current(self):
        if self.current_period_end is None:
            return False
        return self.current_period_end > timezone.now()

    def is_status_current(self):
        return self.status in [self.STATUS_TRIALING, self.STATUS_ACTIVE]

    def is_status_temporarily_current(self):
        """
        Status when customer canceled their latest subscription, one that does not prorate,
        and therefore has a temporary active subscription until period end.
        """

        return self.canceled_at and self.start < self.canceled_at and self.cancel_at_period_end

    def is_valid(self):
        if not self.is_status_current():
            return False

        if self.cancel_at_period_end and not self.is_period_current():
            return False

        return True

    def extend(self, delta):
        if delta.total_seconds() < 0:
            raise ValueError("delta should be a positive timedelta.")

        period_end = None

        if self.trial_end is not None and \
           self.trial_end > timezone.now():
            period_end = self.trial_end
        else:
            period_end = self.current_period_end

        period_end += delta

        self.customer.stripe_customer.update_subscription(
            prorate=False,
            trial_end=period_end,
        )

        self.customer.sync_current_subscription()


class Invoice(StripeObject):
    stripe_api_name = "Invoice"

    customer = models.ForeignKey(Customer, related_name="invoices")
    attempted = models.NullBooleanField()
    attempts = models.PositiveIntegerField(null=True)
    closed = models.BooleanField(default=False)
    paid = models.BooleanField(default=False)
    period_end = models.DateTimeField()
    period_start = models.DateTimeField()
    subtotal = models.DecimalField(decimal_places=2, max_digits=7)
    total = models.DecimalField(decimal_places=2, max_digits=7)
    date = models.DateTimeField()
    charge = models.CharField(max_length=50, blank=True)

    class Meta:
        ordering = ["-date"]

    def __str__(self):
        return "<total={total}, paid={paid}, stripe_id={stripe_id}>".format(total=self.total, paid=smart_text(self.paid), stripe_id=self.stripe_id)

    def retry(self):
        if not self.paid and not self.closed:
            inv = self.api_retrieve()
            inv.pay()
            return True
        return False

    def status(self):
        if self.paid:
            return "Paid"
        if self.closed:
            return "Closed"
        return "Open"

    @classmethod
    def sync_from_stripe_data(cls, stripe_invoice, send_receipt=True):
        c = Customer.objects.get(stripe_id=stripe_invoice["customer"])
        period_end = convert_tstamp(stripe_invoice, "period_end")
        period_start = convert_tstamp(stripe_invoice, "period_start")
        date = convert_tstamp(stripe_invoice, "date")

        invoice, created = cls.objects.get_or_create(
            stripe_id=stripe_invoice["id"],
            defaults=dict(
                customer=c,
                attempted=stripe_invoice["attempted"],
                closed=stripe_invoice["closed"],
                paid=stripe_invoice["paid"],
                period_end=period_end,
                period_start=period_start,
                subtotal=stripe_invoice["subtotal"] / decimal.Decimal("100"),
                total=stripe_invoice["total"] / decimal.Decimal("100"),
                date=date,
                charge=stripe_invoice.get("charge") or ""
            )
        )
        if not created:
            invoice.attempted = stripe_invoice["attempted"]
            invoice.closed = stripe_invoice["closed"]
            invoice.paid = stripe_invoice["paid"]
            invoice.period_end = period_end
            invoice.period_start = period_start
            invoice.subtotal = stripe_invoice["subtotal"] / decimal.Decimal("100")
            invoice.total = stripe_invoice["total"] / decimal.Decimal("100")
            invoice.date = date
            invoice.charge = stripe_invoice.get("charge") or ""
            invoice.save()

        for item in stripe_invoice["lines"].get("data", []):
            period_end = convert_tstamp(item["period"], "end")
            period_start = convert_tstamp(item["period"], "start")
            """
            Period end of invoice is the period end of the latest invoiceitem.
            """
            invoice.period_end = period_end

            if item.get("plan"):
                plan = djstripe_settings.plan_from_stripe_id(item["plan"]["id"])
            else:
                plan = ""

            inv_item, inv_item_created = invoice.items.get_or_create(
                stripe_id=item["id"],
                defaults=dict(
                    amount=(item["amount"] / decimal.Decimal("100")),
                    currency=item["currency"],
                    proration=item["proration"],
                    description=item.get("description") or "",
                    line_type=item["type"],
                    plan=plan,
                    period_start=period_start,
                    period_end=period_end,
                    quantity=item.get("quantity")
                )
            )
            if not inv_item_created:
                inv_item.amount = (item["amount"] / decimal.Decimal("100"))
                inv_item.currency = item["currency"]
                inv_item.proration = item["proration"]
                inv_item.description = item.get("description") or ""
                inv_item.line_type = item["type"]
                inv_item.plan = plan
                inv_item.period_start = period_start
                inv_item.period_end = period_end
                inv_item.quantity = item.get("quantity")
                inv_item.save()

        """
        Save invoice period end assignment.
        """
        invoice.save()

        if stripe_invoice.get("charge"):
            obj = c.record_charge(stripe_invoice["charge"])
            obj.invoice = invoice
            obj.save()
            if send_receipt:
                obj.send_receipt()
        return invoice


class InvoiceItem(TimeStampedModel):
    """
    Not inherited from StripeObject because there can be multiple invoice
    items for a single stripe_id.
    """

    stripe_id = models.CharField(max_length=50)
    invoice = models.ForeignKey(Invoice, related_name="items")
    amount = models.DecimalField(decimal_places=2, max_digits=7)
    currency = models.CharField(max_length=10)
    period_start = models.DateTimeField()
    period_end = models.DateTimeField()
    proration = models.BooleanField(default=False)
    line_type = models.CharField(max_length=50)
    description = models.CharField(max_length=200, blank=True)
    plan = models.CharField(max_length=100, null=True, blank=True)
    quantity = models.IntegerField(null=True)

    def __str__(self):
        return "<amount={amount}, plan={plan}, stripe_id={stripe_id}>".format(amount=self.amount, plan=smart_text(self.plan), stripe_id=self.stripe_id)

    def plan_display(self):
        return djstripe_settings.PAYMENTS_PLANS[self.plan]["name"]


class Charge(StripeObject):
    stripe_api_name = "Charge"

    customer = models.ForeignKey(Customer, related_name="charges")
    invoice = models.ForeignKey(Invoice, null=True, related_name="charges")
    card_last_4 = models.CharField(max_length=4, blank=True)
    card_kind = models.CharField(max_length=50, blank=True)
    amount = models.DecimalField(decimal_places=2, max_digits=7, null=True)
    amount_refunded = models.DecimalField(decimal_places=2, max_digits=7, null=True)
    description = models.TextField(blank=True)
    paid = models.NullBooleanField(null=True)
    disputed = models.NullBooleanField(null=True)
    refunded = models.NullBooleanField(null=True)
    captured = models.NullBooleanField(null=True)
    fee = models.DecimalField(decimal_places=2, max_digits=7, null=True)
    receipt_sent = models.BooleanField(default=False)
    charge_created = models.DateTimeField(null=True, blank=True)

    objects = ChargeManager()

    def __str__(self):
        return "<amount={amount}, paid={paid}, stripe_id={stripe_id}>".format(amount=self.amount, paid=smart_text(self.paid), stripe_id=self.stripe_id)

    def calculate_refund_amount(self, amount=None):
        eligible_to_refund = self.amount - (self.amount_refunded or 0)
        if amount:
            amount_to_refund = min(eligible_to_refund, amount)
        else:
            amount_to_refund = eligible_to_refund
        return int(amount_to_refund * 100)

    def refund(self, amount=None):
        charge_obj = self.api_retrieve().refund(
            amount=self.calculate_refund_amount(amount=amount)
        )
        return Charge.sync_from_stripe_data(charge_obj)

    def capture(self):
        """
        Capture the payment of an existing, uncaptured, charge. This is the second half of the two-step payment flow,
        where first you created a charge with the capture option set to false.
        See https://stripe.com/docs/api#capture_charge
        """
        charge_obj = self.api_retrieve().capture()
        return Charge.sync_from_stripe_data(charge_obj)

    @classmethod
    def sync_from_stripe_data(cls, data):
        customer = Customer.objects.get(stripe_id=data["customer"])
        obj, _ = customer.charges.get_or_create(stripe_id=data["id"])
        invoice_id = data.get("invoice", None)
        if obj.customer.invoices.filter(stripe_id=invoice_id).exists():
            obj.invoice = obj.customer.invoices.get(stripe_id=invoice_id)
        obj.card_last_4 = data["card"]["last4"]
        obj.card_kind = data["card"]["type"]
        obj.amount = (data["amount"] / decimal.Decimal("100"))
        obj.paid = data["paid"]
        obj.refunded = data["refunded"]
        obj.captured = data["captured"]
        obj.fee = (data["fee"] / decimal.Decimal("100"))
        obj.disputed = data["dispute"] is not None
        obj.charge_created = convert_tstamp(data, "created")
        if data.get("description"):
            obj.description = data["description"]
        if data.get("amount_refunded"):
            obj.amount_refunded = (data["amount_refunded"] / decimal.Decimal("100"))
        if data["refunded"]:
            obj.amount_refunded = (data["amount"] / decimal.Decimal("100"))
        obj.save()
        return obj

    def send_receipt(self):
        if not self.receipt_sent:
            site = Site.objects.get_current()
            protocol = getattr(settings, "DEFAULT_HTTP_PROTOCOL", "http")
            ctx = {
                "charge": self,
                "site": site,
                "protocol": protocol,
            }
            subject = render_to_string("djstripe/email/subject.txt", ctx)
            subject = subject.strip()
            message = render_to_string("djstripe/email/body.txt", ctx)
            num_sent = EmailMessage(
                subject,
                message,
                to=[self.customer.subscriber.email],
                from_email=djstripe_settings.INVOICE_FROM_EMAIL
            ).send()
            self.receipt_sent = num_sent > 0
            self.save()


INTERVALS = (
    ('week', 'Week',),
    ('month', 'Month',),
    ('year', 'Year',))


@python_2_unicode_compatible
class Plan(StripeObject):
    """A Stripe Plan."""
    stripe_api_name = "Plan"

    name = models.CharField(max_length=100, null=False)
    currency = models.CharField(
        choices=djstripe_settings.CURRENCIES,
        max_length=10,
        null=False)
    interval = models.CharField(
        max_length=10,
        choices=INTERVALS,
        verbose_name="Interval type",
        null=False)
    interval_count = models.IntegerField(
        verbose_name="Intervals between charges",
        default=1,
        null=True)
    amount = models.DecimalField(decimal_places=2, max_digits=7,
                                 verbose_name="Amount (per period)",
                                 null=False)
    trial_period_days = models.IntegerField(null=True)

    def __str__(self):
        return "<{name}, stripe_id={stripe_id}>".format(name=smart_text(self.name), stripe_id=self.stripe_id)

    @classmethod
    def create(cls, metadata=None, **kwargs):
        """Create and then return a Plan (both in Stripe, and in our db)."""
        if metadata is None:
            metadata = {}

        # For some reason, we double check for interval_count and make sure it's there... legacy behavior
        if 'interval_count' not in kwargs:
            kwargs['interval_count'] = None

        # A few minor things are changed in the api-version of the create call
        api_kwargs = dict(kwargs)
        api_kwargs['id'] = api_kwargs['stripe_id']
        del(api_kwargs['stripe_id'])
        api_kwargs['amount'] = int(api_kwargs['amount'] * 100)

        cls.api_create(metadata=metadata, **api_kwargs)

        plan = Plan.objects.create(**kwargs)

        return plan

    @classmethod
    def get_or_create(cls, **kwargs):
        try:
            return Plan.objects.get(stripe_id=kwargs['stripe_id']), False
        except Plan.DoesNotExist:
            return cls.create(**kwargs), True

    def update_name(self):
        """Update the name of the Plan in Stripe and in the db.

        - Assumes the object being called has the name attribute already
          reset, but has not been saved.
        - Stripe does not allow for update of any other Plan attributes besides
          name.

        """

        p = self.api_retrieve()
        p.name = self.name
        p.save()

        self.save()

    @property
    def stripe_plan(self):
        """Return the plan data from Stripe."""
<<<<<<< HEAD
        return stripe.Plan.retrieve(self.stripe_id)


# Much like registering signal handlers. We import this module so that its registrations get picked up
# the NO QA directive tells flake8 to not complain about the unused import
from . import event_handlers  # NOQA
=======
        return self.api_retrieve()
>>>>>>> ca68f0c0
<|MERGE_RESOLUTION|>--- conflicted
+++ resolved
@@ -105,7 +105,6 @@
 
 @python_2_unicode_compatible
 class Event(StripeObject):
-<<<<<<< HEAD
     """
     Events are POSTed to our webhook url. They provide information about a Stripe event that just happened. Events
     are processed in detail by their respective models (charge events by the Charge model, etc).
@@ -125,11 +124,12 @@
     using the plugin's supported API version. Then 3rd) process that event using the retrieved object which will, only
     now be in a format that you are certain to understand
     """
-=======
+
+    #
+    # Stripe API_VERSION: model fields and methods audited to 2015-07-28 - @wahuneke
+    #
+
     stripe_api_name = "Event"
->>>>>>> ca68f0c0
-
-    # Stripe API_VERSION: model fields and methods audited to 2015-07-28 - @wahuneke
     kind = models.CharField(max_length=250, help_text="Stripe's event description code (called 'type' in their API)")
     livemode = models.BooleanField(default=False)
     request_id = models.CharField(max_length=50, null=True, blank=True,
@@ -171,20 +171,19 @@
     def __str__(self):
         return "<{kind}, stripe_id={stripe_id}>".format(kind=self.kind, stripe_id=self.stripe_id)
 
-    def validate(self):
-<<<<<<< HEAD
-        # temporarily switch stripe API version to retrieve event in the exact format it was sent in
-        # (so we can see whether it matches)
+    def api_retrieve(self):
+        # Event retrieve is special. For Event we don't retrieve using djstripe's API version. We always retrieve
+        # using the API version that was used to send the Event (which depends on the Stripe account holders settings
         version_bkp = stripe.api_version
         stripe.api_version = self.received_api_version
-        evt = stripe.Event.retrieve(self.stripe_id)
+        evt = super(Event, self).api_retrieve()
         stripe.api_version = version_bkp
 
+        return evt
+
+    def validate(self):
+        evt = self.api_retrieve()
         validated_message = json.loads(
-=======
-        evt = self.api_retrieve()
-        self.validated_message = json.loads(
->>>>>>> ca68f0c0
             json.dumps(
                 evt.to_dict(),
                 sort_keys=True,
@@ -1055,13 +1054,9 @@
     @property
     def stripe_plan(self):
         """Return the plan data from Stripe."""
-<<<<<<< HEAD
-        return stripe.Plan.retrieve(self.stripe_id)
+        return self.api_retrieve()
 
 
 # Much like registering signal handlers. We import this module so that its registrations get picked up
 # the NO QA directive tells flake8 to not complain about the unused import
-from . import event_handlers  # NOQA
-=======
-        return self.api_retrieve()
->>>>>>> ca68f0c0
+from . import event_handlers  # NOQA