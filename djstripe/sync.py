# -*- coding: utf-8 -*-
from __future__ import unicode_literals

from django.conf import settings

import stripe

from .models import Customer


def sync_subscriber(subscriber):
    customer, created = Customer.get_or_create(subscriber=subscriber)
    try:
        cu = customer.stripe_customer
        customer.sync(cu=cu)
        customer.sync_current_subscription(cu=cu)
        customer.sync_invoices(cu=cu)
        customer.sync_charges(cu=cu)
    except stripe.error.InvalidRequestError as e:
        print("ERROR: " + str(e))
    return customer


def sync_plans():
<<<<<<< HEAD

=======
>>>>>>> 86233a3f
    stripe.api_key = settings.STRIPE_SECRET_KEY
    for plan in settings.DJSTRIPE_PLANS:
        if settings.DJSTRIPE_PLANS[plan].get("stripe_plan_id"):
            try:
                pln = settings.DJSTRIPE_PLANS[plan]
                stripe.Plan.create(
                    amount=pln["price"],
                    interval=pln["interval"],
                    name=pln["name"],
                    currency=pln["currency"],
                    id=pln["stripe_plan_id"],
                    interval_count=pln.get("interval_count"),
                    trial_period_days=pln.get("trial_period_days"),
                    statement_descriptor=pln.get("statement_descriptor"),
                    metadata=pln.get("metadata")
                )
                print("Plan created for {0}".format(plan))
            except Exception as e:
                print("ERROR: " + str(e))<|MERGE_RESOLUTION|>--- conflicted
+++ resolved
@@ -22,10 +22,6 @@
 
 
 def sync_plans():
-<<<<<<< HEAD
-
-=======
->>>>>>> 86233a3f
     stripe.api_key = settings.STRIPE_SECRET_KEY
     for plan in settings.DJSTRIPE_PLANS:
         if settings.DJSTRIPE_PLANS[plan].get("stripe_plan_id"):
